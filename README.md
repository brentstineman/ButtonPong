--- conflicted
+++ resolved
@@ -73,11 +73,7 @@
 # Setting up the Particle Button
 
 The Particle Internet Button was chosen for this project for several reasons:
-<<<<<<< HEAD
 1. As previously mentioned, no wiring is required. The button is a self contained prototyping platform
-=======
-1. as previously mentioned, no wiring is required. The button is a self contained prototyping platform
->>>>>>> 6ff68847
 2. Particle provides an online IDE for publishing to the devices with a comprehensive sample library
 3. It has built-in WiFi so it's just "connect and go"
 
